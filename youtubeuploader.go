/*
Licensed under the Apache License, Version 2.0 (the "License");
you may not use this file except in compliance with the License.
You may obtain a copy of the License at

	http://www.apache.org/licenses/LICENSE-2.0

Unless required by applicable law or agreed to in writing, software
distributed under the License is distributed on an "AS IS" BASIS,
WITHOUT WARRANTIES OR CONDITIONS OF ANY KIND, either express or implied.
See the License for the specific language governing permissions and
limitations under the License.
*/

package main

import (
	"encoding/json"
	"flag"
	"fmt"
	"io"
	"io/ioutil"
	"log"
	"net/http"
	"os"
	"strconv"
	"strings"
	"time"

	"github.com/porjo/go-flowrate/flowrate"
	"golang.org/x/net/context"
	"golang.org/x/oauth2"
	"google.golang.org/api/googleapi"
	"google.golang.org/api/youtube/v3"
)

var (
	filename     = flag.String("filename", "", "Filename to upload. Can be a URL")
	thumbnail    = flag.String("thumbnail", "", "Thumbnail to upload. Can be a URL")
	title        = flag.String("title", "Video Title", "Video title")
	description  = flag.String("description", "uploaded by youtubeuploader", "Video description")
	categoryId   = flag.String("categoryId", "", "Video category Id")
	tags         = flag.String("tags", "", "Comma separated list of video tags")
	privacy      = flag.String("privacy", "private", "Video privacy status")
	quiet        = flag.Bool("quiet", false, "Suppress progress indicator")
	rate         = flag.Int("ratelimit", 0, "Rate limit upload in kbps. No limit by default")
	limitBetween = flag.String("limitBetween", "00:00-23:59", "Only rate limit between these times (local time zone)")
	metaJSON     = flag.String("metaJSON", "", "JSON file containing title,description,tags etc (optional)")
	headlessAuth = flag.Bool("headlessAuth", false, "set this if host does not have browser available for oauth authorisation step")
)

type Video struct {
	// snippet
	Title       string   `json:"title,omitempty"`
	Description string   `json:"description,omitempty"`
	CategoryId  string   `json:"categoryId,omitempty"`
	Tags        []string `json:"tags,omitempty"`

	// status
	PrivacyStatus string `json:"privacyStatus,omitempty"`

	// recording details
	Location            *youtube.GeoPoint `json:"location,omitempty"`
	LocationDescription string            `json:"locationDescription, omitempty"`
	RecordingDate       Date              `json:"recordingDate, omitempty"`
}

const inputTimeLayout = "15:04"
const inputDateLayout = "2006-01-02"
const outputDateLayout = "2006-01-02T15:04:05.000Z" //ISO 8601 (YYYY-MM-DDThh:mm:ss.sssZ)

type Date struct {
	time.Time
}

func main() {
	flag.Parse()

	if *filename == "" {
		fmt.Printf("You must provide a filename of a video file to upload\n")
		flag.PrintDefaults()
		os.Exit(1)
	}

	reader, filesize := Open(*filename)
	defer reader.Close()

<<<<<<< HEAD
	limitTimes, err := parseLimitBetween(*limitBetween)
	if err != nil {
		fmt.Printf("Invalid value for -limitBetween: %v", err)
		flag.PrintDefaults()
		os.Exit(1)
	}

	if strings.HasPrefix(*filename, "http") {
		resp, err := http.Head(*filename)
		if err != nil {
			log.Fatalf("Error opening %v: %v", *filename, err)
		}
		lenStr := resp.Header.Get("content-length")
		if lenStr != "" {
			filesize, err = strconv.ParseInt(lenStr, 10, 64)
			if err != nil {
				log.Fatal(err)
			}
		}

		resp, err = http.Get(*filename)
		if err != nil {
			log.Fatalf("Error opening %v: %v", *filename, err)
		}
		reader = resp.Body
		filesize = resp.ContentLength
		defer resp.Body.Close()
	} else {
		file, err := os.Open(*filename)
		if err != nil {
			log.Fatalf("Error opening %v: %v", *filename, err)
		}
		fileInfo, err := file.Stat()
		if err != nil {
			log.Fatalf("Error stating file %v: %v", *filename, err)
		}
		filesize = fileInfo.Size()
		reader = file
		defer file.Close()
=======
	var thumbReader io.ReadCloser
	if *thumbnail != "" {
		thumbReader, _ = Open(*thumbnail)
		defer thumbReader.Close()
>>>>>>> 5b5c0a21
	}

	ctx := context.Background()
	transport := &limitTransport{rt: http.DefaultTransport, times: limitTimes, filesize: filesize}
	ctx = context.WithValue(ctx, oauth2.HTTPClient, &http.Client{
		Transport: transport,
	})

	if !*quiet {
		ticker := time.NewTicker(time.Second).C
		quitChan := make(chan bool)
		defer func() {
			quitChan <- true
		}()
		go func() {
			for {
				select {
				case <-ticker:
					if transport.reader != nil {
						s := transport.reader.Monitor.Status()
						curRate := float32(s.CurRate)
						if curRate >= 125000 {
							fmt.Printf("\rProgress: %8.2f Mbps, %d / %d (%s) ETA %8s", curRate/125000, s.Bytes, filesize, s.Progress, s.TimeRem)
						} else {
							fmt.Printf("\rProgress: %8.2f kbps, %d / %d (%s) ETA %8s", curRate/125, s.Bytes, filesize, s.Progress, s.TimeRem)
						}
					}
				case <-quitChan:
					return
				}
			}
		}()
	}
	client, err := buildOAuthHTTPClient(ctx, youtube.YoutubeUploadScope)
	if err != nil {
		log.Fatalf("Error building OAuth client: %v", err)
	}

	service, err := youtube.New(client)
	if err != nil {
		log.Fatalf("Error creating YouTube client: %v", err)
	}

	upload := &youtube.Video{
		Snippet:          &youtube.VideoSnippet{},
		RecordingDetails: &youtube.VideoRecordingDetails{},
		Status:           &youtube.VideoStatus{},
	}

	// attempt to load from meta JSON, otherwise use values specified from command line flags
	if *metaJSON != "" {
		video := Video{}
		file, e := ioutil.ReadFile(*metaJSON)
		if e != nil {
			fmt.Printf("Could not read metaJSON file '%s': %s\n", *metaJSON, e)
			fmt.Println("Will use command line flags instead")
			goto errJump
		}

		e = json.Unmarshal(file, &video)
		if e != nil {
			fmt.Printf("Could not read metaJSON file '%s': %s\n", *metaJSON, e)
			fmt.Println("Will use command line flags instead")
			goto errJump
		}

		upload.Snippet.Tags = video.Tags
		upload.Snippet.Title = video.Title
		upload.Snippet.Description = video.Description
		upload.Snippet.CategoryId = video.CategoryId
		if video.PrivacyStatus != "" {
			upload.Status.PrivacyStatus = video.PrivacyStatus
		}
		if video.Location != nil {
			upload.RecordingDetails.Location = video.Location
		}
		if video.LocationDescription != "" {
			upload.RecordingDetails.LocationDescription = video.LocationDescription
		}
		if !video.RecordingDate.IsZero() {
			upload.RecordingDetails.RecordingDate = video.RecordingDate.Format(outputDateLayout)
		}

	errJump:
	}

	if upload.Status.PrivacyStatus == "" {
		upload.Status = &youtube.VideoStatus{PrivacyStatus: *privacy}
	}
	if upload.Snippet.Tags == nil && strings.Trim(*tags, "") != "" {
		upload.Snippet.Tags = strings.Split(*tags, ",")
	}
	if upload.Snippet.Title == "" {
		upload.Snippet.Title = *title
	}
	if upload.Snippet.Description == "" {
		upload.Snippet.Description = *description
	}
	if upload.Snippet.CategoryId == "" && *categoryId != "" {
		upload.Snippet.CategoryId = *categoryId
	}

	call := service.Videos.Insert("snippet,status,recordingDetails", upload)

	var option googleapi.MediaOption
	var video *youtube.Video

	// our RoundTrip gets bypassed if the filesize < DefaultUploadChunkSize
	if googleapi.DefaultUploadChunkSize > filesize {
		option = googleapi.ChunkSize(int(filesize / 2))
	} else {
		option = googleapi.ChunkSize(googleapi.DefaultUploadChunkSize)
	}

	fmt.Printf("Uploading file '%s'...\n", *filename)

	video, err = call.Media(reader, option).Do()
	if err != nil {
		if video != nil {
			log.Fatalf("Error making YouTube API call: %v, %v", err, video.HTTPStatusCode)
		} else {
			log.Fatalf("Error making YouTube API call: %v", err)
		}
	}
	fmt.Printf("\nUpload successful! Video ID: %v\n", video.Id)

	if thumbReader != nil {
		log.Printf("Uploading thumbnail '%s'...\n", *thumbnail)
		_, err = service.Thumbnails.Set(video.Id).Media(thumbReader).Do()
		if err != nil {
			log.Fatalf("Error making YouTube API call: %v", err)
		}
		fmt.Printf("Thumbnail uploaded!\n")
	}
}

type limitTransport struct {
	rt       http.RoundTripper
	times    [2]int
	reader   *flowrate.Reader
	filesize int64
}

func (t *limitTransport) RoundTrip(r *http.Request) (res *http.Response, err error) {

	// FIXME need a better way to detect which roundtrip is the media upload
	if r.ContentLength > 1000 {
		var monitor *flowrate.Monitor

		if t.reader != nil {
			monitor = t.reader.Monitor
		}

		// limit is set in limitChecker.Read
		t.reader = flowrate.NewReader(r.Body, 0)

		if monitor != nil {
			// carry over stats to new limiter
			t.reader.Monitor = monitor
		} else {
			t.reader.Monitor.SetTransferSize(t.filesize)
		}
		r.Body = &limitChecker{t.times, t.reader}
	}

	return t.rt.RoundTrip(r)
}

func (d *Date) UnmarshalJSON(b []byte) (err error) {
	s := string(b)
	s = s[1 : len(s)-1]
	d.Time, err = time.Parse(inputDateLayout, s)
	return
}

<<<<<<< HEAD
func parseLimitBetween(between string) ([2]int, error) {
	parts := strings.Split(between, "-")
	if len(parts) != 2 {
		return [2]int{}, fmt.Errorf("limitBetween should have 2 parts separated by a hyphen")
	}

	start, err := time.ParseInLocation(inputTimeLayout, parts[0], time.Local)
	if err != nil {
		return [2]int{}, fmt.Errorf("limitBetween start time was invalid: %v", err)
	}

	end, err := time.ParseInLocation(inputTimeLayout, parts[1], time.Local)
	if err != nil {
		return [2]int{}, fmt.Errorf("limitBetween end time was invalid: %v", err)
	}

	sh, sm, _ := start.Clock()
	eh, em, _ := end.Clock()
	return [2]int{sh*60 + sm, eh*60 + em}, nil
}

type limitChecker struct {
	limits [2]int
	reader *flowrate.Reader
}

func (lc *limitChecker) Read(p []byte) (n int, err error) {
	h, m, _ := time.Now().Clock()

	// minutes since start of rate limit period
	start := h*60 + m - lc.limits[0]
	if start < 0 {
		start += 24 * 60
	}

	// minutes since end of rate limit period
	end := h*60 + m - lc.limits[1]
	if end < 0 {
		end += 24 * 60
	}

	if start > end {
		lc.reader.SetLimit(0)
	} else {
		// kbit/s to B/s = 1000/8 = 125
		lc.reader.SetLimit(int64(*rate * 125))
	}

	return lc.reader.Read(p)
}

func (lc *limitChecker) Close() error {
	return nil
=======
func Open(filename string) (reader io.ReadCloser, filesize int64) {
	if strings.HasPrefix(filename, "http") {
		resp, err := http.Head(filename)
		if err != nil {
			log.Fatalf("Error opening %v: %v", filename, err)
		}
		lenStr := resp.Header.Get("content-length")
		if lenStr != "" {
			filesize, err = strconv.ParseInt(lenStr, 10, 64)
			if err != nil {
				log.Fatal(err)
			}
		}

		resp, err = http.Get(filename)
		if err != nil {
			log.Fatalf("Error opening %v: %v", filename, err)
		}
		if resp.ContentLength != 0 {
			filesize = resp.ContentLength
		}
		reader = resp.Body
		return
	}

	file, err := os.Open(filename)
	if err != nil {
		log.Fatalf("Error opening %v: %v", filename, err)
	}

	fileInfo, err := file.Stat()
	if err != nil {
		log.Fatalf("Error stating file %v: %v", filename, err)
	}

	return file, fileInfo.Size()
>>>>>>> 5b5c0a21
}<|MERGE_RESOLUTION|>--- conflicted
+++ resolved
@@ -85,52 +85,17 @@
 	reader, filesize := Open(*filename)
 	defer reader.Close()
 
-<<<<<<< HEAD
-	limitTimes, err := parseLimitBetween(*limitBetween)
-	if err != nil {
-		fmt.Printf("Invalid value for -limitBetween: %v", err)
-		flag.PrintDefaults()
-		os.Exit(1)
-	}
-
-	if strings.HasPrefix(*filename, "http") {
-		resp, err := http.Head(*filename)
-		if err != nil {
-			log.Fatalf("Error opening %v: %v", *filename, err)
-		}
-		lenStr := resp.Header.Get("content-length")
-		if lenStr != "" {
-			filesize, err = strconv.ParseInt(lenStr, 10, 64)
-			if err != nil {
-				log.Fatal(err)
-			}
-		}
-
-		resp, err = http.Get(*filename)
-		if err != nil {
-			log.Fatalf("Error opening %v: %v", *filename, err)
-		}
-		reader = resp.Body
-		filesize = resp.ContentLength
-		defer resp.Body.Close()
-	} else {
-		file, err := os.Open(*filename)
-		if err != nil {
-			log.Fatalf("Error opening %v: %v", *filename, err)
-		}
-		fileInfo, err := file.Stat()
-		if err != nil {
-			log.Fatalf("Error stating file %v: %v", *filename, err)
-		}
-		filesize = fileInfo.Size()
-		reader = file
-		defer file.Close()
-=======
 	var thumbReader io.ReadCloser
 	if *thumbnail != "" {
 		thumbReader, _ = Open(*thumbnail)
 		defer thumbReader.Close()
->>>>>>> 5b5c0a21
+	}
+
+	limitTimes, err := parseLimitBetween(*limitBetween)
+	if err != nil {
+		fmt.Printf("Invalid value for -limitBetween: %v", err)
+		flag.PrintDefaults()
+		os.Exit(1)
 	}
 
 	ctx := context.Background()
@@ -306,61 +271,6 @@
 	return
 }
 
-<<<<<<< HEAD
-func parseLimitBetween(between string) ([2]int, error) {
-	parts := strings.Split(between, "-")
-	if len(parts) != 2 {
-		return [2]int{}, fmt.Errorf("limitBetween should have 2 parts separated by a hyphen")
-	}
-
-	start, err := time.ParseInLocation(inputTimeLayout, parts[0], time.Local)
-	if err != nil {
-		return [2]int{}, fmt.Errorf("limitBetween start time was invalid: %v", err)
-	}
-
-	end, err := time.ParseInLocation(inputTimeLayout, parts[1], time.Local)
-	if err != nil {
-		return [2]int{}, fmt.Errorf("limitBetween end time was invalid: %v", err)
-	}
-
-	sh, sm, _ := start.Clock()
-	eh, em, _ := end.Clock()
-	return [2]int{sh*60 + sm, eh*60 + em}, nil
-}
-
-type limitChecker struct {
-	limits [2]int
-	reader *flowrate.Reader
-}
-
-func (lc *limitChecker) Read(p []byte) (n int, err error) {
-	h, m, _ := time.Now().Clock()
-
-	// minutes since start of rate limit period
-	start := h*60 + m - lc.limits[0]
-	if start < 0 {
-		start += 24 * 60
-	}
-
-	// minutes since end of rate limit period
-	end := h*60 + m - lc.limits[1]
-	if end < 0 {
-		end += 24 * 60
-	}
-
-	if start > end {
-		lc.reader.SetLimit(0)
-	} else {
-		// kbit/s to B/s = 1000/8 = 125
-		lc.reader.SetLimit(int64(*rate * 125))
-	}
-
-	return lc.reader.Read(p)
-}
-
-func (lc *limitChecker) Close() error {
-	return nil
-=======
 func Open(filename string) (reader io.ReadCloser, filesize int64) {
 	if strings.HasPrefix(filename, "http") {
 		resp, err := http.Head(filename)
@@ -397,5 +307,59 @@
 	}
 
 	return file, fileInfo.Size()
->>>>>>> 5b5c0a21
+}
+
+func parseLimitBetween(between string) ([2]int, error) {
+	parts := strings.Split(between, "-")
+	if len(parts) != 2 {
+		return [2]int{}, fmt.Errorf("limitBetween should have 2 parts separated by a hyphen")
+	}
+
+	start, err := time.ParseInLocation(inputTimeLayout, parts[0], time.Local)
+	if err != nil {
+		return [2]int{}, fmt.Errorf("limitBetween start time was invalid: %v", err)
+	}
+
+	end, err := time.ParseInLocation(inputTimeLayout, parts[1], time.Local)
+	if err != nil {
+		return [2]int{}, fmt.Errorf("limitBetween end time was invalid: %v", err)
+	}
+
+	sh, sm, _ := start.Clock()
+	eh, em, _ := end.Clock()
+	return [2]int{sh*60 + sm, eh*60 + em}, nil
+}
+
+type limitChecker struct {
+	limits [2]int
+	reader *flowrate.Reader
+}
+
+func (lc *limitChecker) Read(p []byte) (n int, err error) {
+	h, m, _ := time.Now().Clock()
+
+	// minutes since start of rate limit period
+	start := h*60 + m - lc.limits[0]
+	if start < 0 {
+		start += 24 * 60
+	}
+
+	// minutes since end of rate limit period
+	end := h*60 + m - lc.limits[1]
+	if end < 0 {
+		end += 24 * 60
+	}
+
+	if start > end {
+		lc.reader.SetLimit(0)
+	} else {
+		// kbit/s to B/s = 1000/8 = 125
+		lc.reader.SetLimit(int64(*rate * 125))
+	}
+
+	return lc.reader.Read(p)
+}
+
+func (lc *limitChecker) Close() error {
+	return nil
 }